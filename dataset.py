import os
import json
import torch
import lib.utils.data as torchdata
import cv2
from torchvision import transforms
from scipy.misc import imread, imresize
import numpy as np

# Round x to the nearest multiple of p and x' >= x
def round2nearest_multiple(x, p):
    return ((x - 1) // p + 1) * p

class TrainDataset(torchdata.Dataset):
    def __init__(self, odgt, opt, max_sample=-1, batch_per_gpu=1):
        self.root_dataset = opt.root_dataset
        self.imgSize = opt.imgSize
        self.imgMaxSize = opt.imgMaxSize
        self.random_flip = opt.random_flip
        # max down sampling rate of network to avoid rounding during conv or pooling
        self.padding_constant = opt.padding_constant
        # down sampling rate of segm labe
        self.segm_downsampling_rate = opt.segm_downsampling_rate
        self.batch_per_gpu = batch_per_gpu

        # classify images into two classes: 1. h > w and 2. h <= w
        self.batch_record_list = [[], []]

        # override dataset length when trainig with batch_per_gpu > 1
        self.cur_idx = 0

        # mean and std
        self.img_transform = transforms.Compose([
            transforms.Normalize(mean=[102.9801, 115.9465, 122.7717], std=[1., 1., 1.])
            ])

        self.list_sample = [json.loads(x.rstrip()) for x in open(odgt, 'r')]

        self.if_shuffled = False
        if max_sample > 0:
            self.list_sample = self.list_sample[0:max_sample]
        self.num_sample = len(self.list_sample)
        assert self.num_sample > 0
        print('# samples: {}'.format(self.num_sample))

    def _get_sub_batch(self):
        while True:
            # get a sample record
            this_sample = self.list_sample[self.cur_idx]
            if this_sample['height'] > this_sample['width']:
                self.batch_record_list[0].append(this_sample) # h > w, go to 1st class
            else:
                self.batch_record_list[1].append(this_sample) # h <= w, go to 2nd class

            # update current sample pointer
            self.cur_idx += 1
            if self.cur_idx >= self.num_sample:
                self.cur_idx = 0
                np.random.shuffle(self.list_sample)

            if len(self.batch_record_list[0]) == self.batch_per_gpu:
                batch_records = self.batch_record_list[0]
                self.batch_record_list[0] = []
                break
            elif len(self.batch_record_list[1]) == self.batch_per_gpu:
                batch_records = self.batch_record_list[1]
                self.batch_record_list[1] = []
                break
        return batch_records

    def __getitem__(self, index):
        # NOTE: random shuffle for the first time. shuffle in __init__ is useless
        if not self.if_shuffled:
            np.random.shuffle(self.list_sample)
            self.if_shuffled = True

        # get sub-batch candidates
        batch_records = self._get_sub_batch()

        # resize all images' short edges to the chosen size
        if isinstance(self.imgSize, list):
            this_short_size = np.random.choice(self.imgSize)
        else:
            this_short_size = self.imgSize

        # calculate the BATCH's height and width
        # since we concat more than one samples, the batch's h and w shall be larger than EACH sample
        batch_resized_size = np.zeros((self.batch_per_gpu, 2), np.int32)
        for i in range(self.batch_per_gpu):
            img_height, img_width = batch_records[i]['height'], batch_records[i]['width']
            this_scale = min(this_short_size / min(img_height, img_width), \
                    self.imgMaxSize / max(img_height, img_width))
            img_resized_height, img_resized_width = img_height * this_scale, img_width * this_scale
            batch_resized_size[i, :] = img_resized_height, img_resized_width
        batch_resized_height = np.max(batch_resized_size[:, 0])
        batch_resized_width = np.max(batch_resized_size[:, 1])

        # Here we must pad both input image and segmentation map to size h' and w' so that p | h' and p | w'
        batch_resized_height = int(round2nearest_multiple(batch_resized_height, self.padding_constant))
        batch_resized_width = int(round2nearest_multiple(batch_resized_width, self.padding_constant))

        assert self.padding_constant >= self.segm_downsampling_rate,\
                'padding constant must be equal or large than segm downsamping rate'
        batch_images = torch.zeros(self.batch_per_gpu, 3, batch_resized_height, batch_resized_width)
        batch_segms = torch.zeros(self.batch_per_gpu, batch_resized_height // self.segm_downsampling_rate, \
                                batch_resized_width // self.segm_downsampling_rate).long()

        for i in range(self.batch_per_gpu):
            this_record = batch_records[i]

            # load image and label
            image_path = os.path.join(self.root_dataset, this_record['fpath_img'])
            segm_path = os.path.join(self.root_dataset, this_record['fpath_segm'])
            img = imread(image_path, mode='RGB')
            segm = imread(segm_path)

            assert(img.ndim == 3)
            assert(segm.ndim == 2)
            assert(img.shape[0] == segm.shape[0])
            assert(img.shape[1] == segm.shape[1])

            if self.random_flip == True:
                random_flip = np.random.choice([0, 1])
                if random_flip == 1:
                    img = cv2.flip(img, 1)
                    segm = cv2.flip(segm, 1)

            # note that each sample within a mini batch has different scale param
            img = imresize(img, (batch_resized_size[i, 0], batch_resized_size[i, 1]), interp='bilinear')
            segm = imresize(segm, (batch_resized_size[i, 0], batch_resized_size[i, 1]), interp='nearest')

            # to avoid seg label misalignment
            segm_rounded_height = round2nearest_multiple(segm.shape[0], self.segm_downsampling_rate)
            segm_rounded_width = round2nearest_multiple(segm.shape[1], self.segm_downsampling_rate)
            segm_rounded = np.zeros((segm_rounded_height, segm_rounded_width), dtype='uint8')
            segm_rounded[:segm.shape[0], :segm.shape[1]] = segm

            segm = imresize(segm_rounded, (segm_rounded.shape[0] // self.segm_downsampling_rate, \
                                           segm_rounded.shape[1] // self.segm_downsampling_rate), \
                            interp='nearest')
             # image to float
            img = img.astype(np.float32)[:, :, ::-1] # RGB to BGR!!!
            img = img.transpose((2, 0, 1))
            img = self.img_transform(torch.from_numpy(img.copy()))

            batch_images[i][:, :img.shape[1], :img.shape[2]] = img
            batch_segms[i][:segm.shape[0], :segm.shape[1]] = torch.from_numpy(segm.astype(np.int)).long()

        batch_segms = batch_segms - 1 # label from -1 to 149
        output = dict()
        output['img_data'] = batch_images
        output['seg_label'] = batch_segms
        return output

    def __len__(self):
        return int(1e6) # It's a fake length due to the trick that every loader maintains its own list
        #return self.num_sampleclass


class ValDataset(torchdata.Dataset):
    def __init__(self, odgt, opt, max_sample=-1):
        self.root_dataset = opt.root_dataset
        self.imgSize = opt.imgSize
        self.imgMaxSize = opt.imgMaxSize
        # max down sampling rate of network to avoid rounding during conv or pooling
        self.padding_constant = opt.padding_constant
<<<<<<< HEAD
=======
        # down sampling rate of segm labe
        self.segm_downsampling_rate = opt.segm_downsampling_rate
>>>>>>> e8ce1a73

        # mean and std
        self.img_transform = transforms.Compose([
            transforms.Normalize(mean=[102.9801, 115.9465, 122.7717], std=[1., 1., 1.])
            ])

        self.list_sample = [json.loads(x.rstrip()) for x in open(odgt, 'r')]

        if max_sample > 0:
            self.list_sample = self.list_sample[0:max_sample]
        self.num_sample = len(self.list_sample)
        assert self.num_sample > 0
        print('# samples: {}'.format(self.num_sample))


    def __getitem__(self, index):
        this_record = self.list_sample[index]
        # load image and label
        image_path = os.path.join(self.root_dataset, this_record['fpath_img'])
        segm_path = os.path.join(self.root_dataset, this_record['fpath_segm'])
        img = imread(image_path, mode='RGB')
        img = img[:, :, ::-1] # BGR to RGB!!!
        segm = imread(segm_path)

        ori_height, ori_width, _ = img.shape

        img_resized_list = []
        for this_short_size in self.imgSize:
            # calculate target height and width
            scale = min(this_short_size / float(min(ori_height, ori_width)),
                    self.imgMaxSize / float(max(ori_height, ori_width)))
            target_height, target_width = int(ori_height * scale), int(ori_width * scale)

            # to avoid rounding in network
            target_height = round2nearest_multiple(target_height, self.padding_constant)
            target_width = round2nearest_multiple(target_width, self.padding_constant)

            # resize
            img_resized = cv2.resize(img.copy(), (target_width, target_height))

            # image to float
            img_resized = img_resized.astype(np.float32)
            img_resized = img_resized.transpose((2, 0, 1))
            img_resized = self.img_transform(torch.from_numpy(img_resized))

            img_resized = torch.unsqueeze(img_resized, 0)
            img_resized_list.append(img_resized)

        segm = torch.from_numpy(segm.astype(np.int)).long()

        batch_segms = torch.unsqueeze(segm, 0)

        batch_segms = batch_segms - 1 # label from -1 to 149
        output = dict()
        output['img_ori'] = img.copy()
        output['img_data'] = [x.contiguous() for x in img_resized_list]
        output['seg_label'] = batch_segms.contiguous()
        output['info'] = this_record['fpath_img']
        return output

    def __len__(self):
        return self.num_sample


class TestDataset(torchdata.Dataset):
    def __init__(self, odgt, opt, max_sample=-1):
        self.imgSize = opt.imgSize
        self.imgMaxSize = opt.imgMaxSize
        # max down sampling rate of network to avoid rounding during conv or pooling
        self.padding_constant = opt.padding_constant
        # down sampling rate of segm labe
        self.segm_downsampling_rate = opt.segm_downsampling_rate

        # mean and std
        self.img_transform = transforms.Compose([
            transforms.Normalize(mean=[102.9801, 115.9465, 122.7717], std=[1., 1., 1.])
            ])

        if isinstance(odgt, list):
            self.list_sample = odgt
        elif isinstance(odgt, str):
            self.list_sample = [json.loads(x.rstrip()) for x in open(odgt, 'r')]

        if max_sample > 0:
            self.list_sample = self.list_sample[0:max_sample]
        self.num_sample = len(self.list_sample)
        assert self.num_sample > 0
        print('# samples: {}'.format(self.num_sample))

    def __getitem__(self, index):
        this_record = self.list_sample[index]
        # load image and label
        image_path = this_record['fpath_img']
        img = imread(image_path, mode='RGB')
        img = img[:, :, ::-1] # BGR to RGB!!!

        ori_height, ori_width, _ = img.shape

        img_resized_list = []
        for this_short_size in self.imgSize:
            # calculate target height and width
            scale = min(this_short_size / float(min(ori_height, ori_width)),
                    self.imgMaxSize / float(max(ori_height, ori_width)))
            target_height, target_width = int(ori_height * scale), int(ori_width * scale)

            # to avoid rounding in network
            target_height = round2nearest_multiple(target_height, self.padding_constant)
            target_width = round2nearest_multiple(target_width, self.padding_constant)

            # resize
            img_resized = cv2.resize(img.copy(), (target_width, target_height))

            # image to float
            img_resized = img_resized.astype(np.float32)
            img_resized = img_resized.transpose((2, 0, 1))
            img_resized = self.img_transform(torch.from_numpy(img_resized))

            img_resized = torch.unsqueeze(img_resized, 0)
            img_resized_list.append(img_resized)

        # segm = torch.from_numpy(segm.astype(np.int)).long()

        # batch_segms = torch.unsqueeze(segm, 0)

        # batch_segms = batch_segms - 1 # label from -1 to 149
        output = dict()
        output['img_ori'] = img.copy()
        output['img_data'] = [x.contiguous() for x in img_resized_list]
        # output['seg_label'] = batch_segms.contiguous()
        output['info'] = this_record['fpath_img']
        return output

    def __len__(self):
        return self.num_sample<|MERGE_RESOLUTION|>--- conflicted
+++ resolved
@@ -164,11 +164,6 @@
         self.imgMaxSize = opt.imgMaxSize
         # max down sampling rate of network to avoid rounding during conv or pooling
         self.padding_constant = opt.padding_constant
-<<<<<<< HEAD
-=======
-        # down sampling rate of segm labe
-        self.segm_downsampling_rate = opt.segm_downsampling_rate
->>>>>>> e8ce1a73
 
         # mean and std
         self.img_transform = transforms.Compose([
